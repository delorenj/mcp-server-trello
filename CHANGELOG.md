--- conflicted
+++ resolved
@@ -14,15 +14,9 @@
 ## [1.6.3] - 2025-10-22
 
 ### Added
-<<<<<<< HEAD
-
-- **Build Script**: Added `publish` script to package.json for streamlined release workflow
-- The publish script now runs `bun run build && npm publish` to build and publish in one command
-=======
 - **Release Script**: Added `release` script to package.json for streamlined release workflow
 - The release script now runs `bun run build && npm publish` to build and publish in one command
 - **GitHub Workflow**: Added automatic NPM publishing workflow that triggers on PR merge to main
->>>>>>> c7b28470
 
 ### Changed
 
