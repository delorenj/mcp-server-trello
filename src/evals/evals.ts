//evals.ts

import { EvalConfig } from 'mcp-evals';
import { openai } from '@ai-sdk/openai';
import { grade, EvalFunction } from 'mcp-evals';

const get_cards_by_list_idEval: EvalFunction = {
  name: 'get_cards_by_list_id Tool Evaluation',
  description: 'Evaluates the get_cards_by_list_id tool functionality',
  run: async () => {
    const result = await grade(
      openai('gpt-4'),
      'Can you fetch all cards from the Trello list with ID abc123?'
    );
    return JSON.parse(result);
  },
};

const get_listsEval: EvalFunction = {
  name: 'get_lists Tool Evaluation',
  description: 'Evaluates the get_lists tool by retrieving all lists from a specified board',
  run: async () => {
    const result = await grade(
      openai('gpt-4'),
      'Please retrieve all lists from the board with ID 12345 and provide their names.'
    );
    return JSON.parse(result);
  },
};

const get_recent_activityEvalFunction: EvalFunction = {
  name: 'get_recent_activity Tool Evaluation',
  description: 'Evaluates the ability to fetch recent activity on the Trello board',
  run: async () => {
    const result = await grade(
      openai('gpt-4'),
      'Fetch the recent activity on the Trello board, limit it to 5 items'
    );
    return JSON.parse(result);
  },
};

const add_card_to_listEval: EvalFunction = {
<<<<<<< HEAD
    name: 'add_card_to_listEval',
    description: 'Evaluates the add_card_to_list tool',
    run: async () => {
        const result = await grade(openai("gpt-4"), "Please add a new card named 'Demo Card' to the list with ID 'abc123', with a description of 'This is a test card', due date '2023-12-31T12:00:00Z', start date '2025-08-05', and a label 'priority'.");
        return JSON.parse(result);
    }
};

const update_card_detailsEval: EvalFunction = {
    name: 'update_card_details Evaluation',
    description: 'Evaluates the update_card_details tool functionality',
    run: async () => {
        const result = await grade(openai("gpt-4"), "Please update the card with ID 'abc123' to have the name 'Updated Card Name', the description 'New description for the card', a due date of '2024-01-01T10:00:00Z', start date '2025-08-05', and labels ['priority','review'].");
        return JSON.parse(result);
    }
};

const mark_card_completeEval: EvalFunction = {
    name: 'mark_card_complete Evaluation',
    description: 'Evaluates the ability to mark a card as complete using dueComplete',
    run: async () => {
        const result = await grade(openai("gpt-4"), "Please mark the card with ID 'xyz789' as complete by setting dueComplete to true.");
        return JSON.parse(result);
    }
};

const config: EvalConfig = {
    model: openai("gpt-4"),
    evals: [get_cards_by_list_idEval, get_listsEval, get_recent_activityEvalFunction, add_card_to_listEval, update_card_detailsEval, mark_card_completeEval]
=======
  name: 'add_card_to_listEval',
  description: 'Evaluates the add_card_to_list tool',
  run: async () => {
    const result = await grade(
      openai('gpt-4'),
      "Please add a new card named 'Demo Card' to the list with ID 'abc123', with a description of 'This is a test card', due date '2023-12-31T12:00:00Z', and a label 'priority'."
    );
    return JSON.parse(result);
  },
};

const update_card_detailsEval: EvalFunction = {
  name: 'update_card_details Evaluation',
  description: 'Evaluates the update_card_details tool functionality',
  run: async () => {
    const result = await grade(
      openai('gpt-4'),
      "Please update the card with ID 'abc123' to have the name 'Updated Card Name', the description 'New description for the card', a due date of '2024-01-01T10:00:00Z', and labels ['priority','review']."
    );
    return JSON.parse(result);
  },
};

const config: EvalConfig = {
  model: openai('gpt-4'),
  evals: [
    get_cards_by_list_idEval,
    get_listsEval,
    get_recent_activityEvalFunction,
    add_card_to_listEval,
    update_card_detailsEval,
  ],
>>>>>>> d684da4d
};

export default config;
<<<<<<< HEAD
  
export const evals = [get_cards_by_list_idEval, get_listsEval, get_recent_activityEvalFunction, add_card_to_listEval, update_card_detailsEval, mark_card_completeEval];
=======

export const evals = [
  get_cards_by_list_idEval,
  get_listsEval,
  get_recent_activityEvalFunction,
  add_card_to_listEval,
  update_card_detailsEval,
];
>>>>>>> d684da4d
<|MERGE_RESOLUTION|>--- conflicted
+++ resolved
@@ -41,43 +41,12 @@
 };
 
 const add_card_to_listEval: EvalFunction = {
-<<<<<<< HEAD
-    name: 'add_card_to_listEval',
-    description: 'Evaluates the add_card_to_list tool',
-    run: async () => {
-        const result = await grade(openai("gpt-4"), "Please add a new card named 'Demo Card' to the list with ID 'abc123', with a description of 'This is a test card', due date '2023-12-31T12:00:00Z', start date '2025-08-05', and a label 'priority'.");
-        return JSON.parse(result);
-    }
-};
-
-const update_card_detailsEval: EvalFunction = {
-    name: 'update_card_details Evaluation',
-    description: 'Evaluates the update_card_details tool functionality',
-    run: async () => {
-        const result = await grade(openai("gpt-4"), "Please update the card with ID 'abc123' to have the name 'Updated Card Name', the description 'New description for the card', a due date of '2024-01-01T10:00:00Z', start date '2025-08-05', and labels ['priority','review'].");
-        return JSON.parse(result);
-    }
-};
-
-const mark_card_completeEval: EvalFunction = {
-    name: 'mark_card_complete Evaluation',
-    description: 'Evaluates the ability to mark a card as complete using dueComplete',
-    run: async () => {
-        const result = await grade(openai("gpt-4"), "Please mark the card with ID 'xyz789' as complete by setting dueComplete to true.");
-        return JSON.parse(result);
-    }
-};
-
-const config: EvalConfig = {
-    model: openai("gpt-4"),
-    evals: [get_cards_by_list_idEval, get_listsEval, get_recent_activityEvalFunction, add_card_to_listEval, update_card_detailsEval, mark_card_completeEval]
-=======
   name: 'add_card_to_listEval',
   description: 'Evaluates the add_card_to_list tool',
   run: async () => {
     const result = await grade(
       openai('gpt-4'),
-      "Please add a new card named 'Demo Card' to the list with ID 'abc123', with a description of 'This is a test card', due date '2023-12-31T12:00:00Z', and a label 'priority'."
+      "Please add a new card named 'Demo Card' to the list with ID 'abc123', with a description of 'This is a test card', due date '2023-12-31T12:00:00Z', start date '2025-08-05', and a label 'priority'."
     );
     return JSON.parse(result);
   },
@@ -89,7 +58,19 @@
   run: async () => {
     const result = await grade(
       openai('gpt-4'),
-      "Please update the card with ID 'abc123' to have the name 'Updated Card Name', the description 'New description for the card', a due date of '2024-01-01T10:00:00Z', and labels ['priority','review']."
+      "Please update the card with ID 'abc123' to have the name 'Updated Card Name', the description 'New description for the card', a due date of '2024-01-01T10:00:00Z', start date '2025-08-05', and labels ['priority','review']."
+    );
+    return JSON.parse(result);
+  },
+};
+
+const mark_card_completeEval: EvalFunction = {
+  name: 'mark_card_complete Evaluation',
+  description: 'Evaluates the ability to mark a card as complete using dueComplete',
+  run: async () => {
+    const result = await grade(
+      openai('gpt-4'),
+      "Please mark the card with ID 'xyz789' as complete by setting dueComplete to true."
     );
     return JSON.parse(result);
   },
@@ -103,15 +84,11 @@
     get_recent_activityEvalFunction,
     add_card_to_listEval,
     update_card_detailsEval,
+    mark_card_completeEval,
   ],
->>>>>>> d684da4d
 };
 
 export default config;
-<<<<<<< HEAD
-  
-export const evals = [get_cards_by_list_idEval, get_listsEval, get_recent_activityEvalFunction, add_card_to_listEval, update_card_detailsEval, mark_card_completeEval];
-=======
 
 export const evals = [
   get_cards_by_list_idEval,
@@ -119,5 +96,5 @@
   get_recent_activityEvalFunction,
   add_card_to_listEval,
   update_card_detailsEval,
-];
->>>>>>> d684da4d
+  mark_card_completeEval,
+];