--- conflicted
+++ resolved
@@ -1,10 +1,6 @@
 {
   "name": "@delorenj/mcp-server-trello",
-<<<<<<< HEAD
-  "version": "1.0.1",
-=======
   "version": "1.1.0",
->>>>>>> d684da4d
   "description": "A Model Context Protocol (MCP) server for interacting with Trello boards",
   "type": "module",
   "main": "build/index.js",
