{
<<<<<<< HEAD
  "name": "@mozilla-ocho/mcp-server-trello",
  "version": "1.2.0",
=======
  "name": "@delorenj/mcp-server-trello",
  "version": "1.3.1",
>>>>>>> 884bcbab
  "description": "A Model Context Protocol (MCP) server for interacting with Trello boards",
  "type": "module",
  "main": "build/index.js",
  "types": "build/index.d.ts",
  "bin": {
    "mcp-server-trello": "./build/index.js"
  },
  "scripts": {
    "build:dev": "tsc && chmod +x build/index.js",
    "build": "tsc && terser build/index.js --compress drop_console=true --mangle --output build/index.js && chmod +x build/index.js",
    "start": "node build/index.js",
    "dev": "ts-node --esm src/index.ts",
    "lint": "eslint . --ext .ts",
    "format": "prettier --write \"src/**/*.ts\"",
    "prepare": "if [ \"$SKIP_PREPARE\" != \"true\" ]; then npm run build; fi",
    "inspector": "npx @modelcontextprotocol/inspector build/index.js"
  },
  "repository": {
    "type": "git",
    "url": "git+https://github.com/Mozilla-Ocho/mcp-server-trello.git"
  },
  "keywords": [
    "mcp",
    "model-context-protocol",
    "trello",
    "api",
    "integration",
    "automation",
    "typescript",
    "board-management",
    "task-management",
    "kanban"
  ],
  "author": "Jarad DeLorenzo",
  "license": "MIT",
  "bugs": {
    "url": "https://github.com/Mozilla-Ocho/mcp-server-trello/issues"
  },
  "homepage": "https://github.com/Mozilla-Ocho/mcp-server-trello#readme",
  "dependencies": {
    "@modelcontextprotocol/sdk": "^1.0.4",
    "axios": "^1.6.2",
    "form-data": "^4.0.4",
    "mcp-evals": "^1.0.18",
    "zod": "^3.22.4"
  },
  "devDependencies": {
    "@ai-sdk/openai": "^1.3.23",
    "@types/node": "^20.10.0",
    "@typescript-eslint/eslint-plugin": "^6.12.0",
    "@typescript-eslint/parser": "^6.12.0",
    "eslint": "^8.54.0",
    "eslint-config-prettier": "^9.0.0",
    "eslint-plugin-prettier": "^5.0.1",
    "prettier": "^3.1.0",
    "terser": "^5.24.0",
    "ts-node": "^10.9.1",
    "typescript": "^5.3.2"
  },
  "files": [
    "build/**/*"
  ],
  "engines": {
    "node": ">=16.0.0"
  },
  "publishConfig": {
    "access": "public"
  }
}<|MERGE_RESOLUTION|>--- conflicted
+++ resolved
@@ -1,11 +1,6 @@
 {
-<<<<<<< HEAD
   "name": "@mozilla-ocho/mcp-server-trello",
-  "version": "1.2.0",
-=======
-  "name": "@delorenj/mcp-server-trello",
   "version": "1.3.1",
->>>>>>> 884bcbab
   "description": "A Model Context Protocol (MCP) server for interacting with Trello boards",
   "type": "module",
   "main": "build/index.js",
